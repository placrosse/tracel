--- conflicted
+++ resolved
@@ -19,25 +19,16 @@
 burn = { git = "https://github.com/tracel-ai/burn", branch = "main" }
 # burn = { git = "https://github.com/tracel-ai/burn", tag="v0.13.2", version = "*" }
 
-<<<<<<< HEAD
-anyhow = "1.0.81"
-clap = { version = "4.5.4", features = ["derive"] }
-colored = "2.1.0"
-=======
 anyhow = "1.0.86"
 clap = { version = "4.5.9", features = ["derive"] }
->>>>>>> 1df2c3a7
+colored = "2.1.0"
 derive-new = { version = "0.6.0", default-features = false }
 derive_more = { version = "0.99.18", features = ["display"], default-features = false }
 dotenv = "0.15.0"
 env_logger = "0.11.3"
-<<<<<<< HEAD
-log = "0.4.21"
+log = "0.4.22"
 proc-macro2 = { version = "1.0.86" }
 quote = "1.0.36"
-=======
-log = "0.4.22"
->>>>>>> 1df2c3a7
 rand = "0.8.5"
 reqwest = "0.12.4"
 rmp-serde = "1.3.0"
@@ -46,18 +37,12 @@
     "derive",
     "alloc",
 ] } # alloc is for no_std, derive is needed
-<<<<<<< HEAD
-serde_json = "1.0.64"
-strum = {version = "0.26.2", features = ["derive"]}
-syn = { version = "2.0.71", features = ["extra-traits","full"] }
-thiserror = "1.0.30"
-uuid = { version = "1.9.1", features = ["v4","fast-rng","macro-diagnostics"] }
-=======
 serde_json = "1.0.120"
 strum = {version = "0.26.3", features = ["derive"]}
+syn = { version = "2.0.71", features = ["extra-traits","full"] }
 thiserror = "1.0.62"
-reqwest = "0.12.5"
->>>>>>> 1df2c3a7
+uuid = { version = "1.9.1", features = ["v4","fast-rng","macro-diagnostics"] }
+
 
 [profile.dev]
 debug = 0 # Speed up compilation time and not necessary.