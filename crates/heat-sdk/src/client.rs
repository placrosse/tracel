--- conflicted
+++ resolved
@@ -1,7 +1,4 @@
-<<<<<<< HEAD
 use std::path::PathBuf;
-=======
->>>>>>> ead3d6e8
 use std::sync::mpsc;
 use std::sync::{Arc, RwLock};
 
@@ -93,6 +90,7 @@
     config: HeatClientConfig,
     http_client: HttpClient,
     active_experiment: Arc<RwLock<Option<Experiment>>>,
+    active_experiment: Arc<RwLock<Option<Experiment>>>,
 }
 
 /// Type alias for the HeatClient for simplicity
@@ -105,6 +103,7 @@
         HeatClient {
             config,
             http_client,
+            active_experiment: Arc::new(RwLock::new(None)),
             active_experiment: Arc::new(RwLock::new(None)),
         }
     }
@@ -157,6 +156,12 @@
             .write()
             .expect("Should be able to lock active_experiment as write.");
         exp_guard.replace(experiment);
+        let experiment = Experiment::new(exp_uuid, ws_client, exp_log_store);
+        let mut exp_guard = self
+            .active_experiment
+            .write()
+            .expect("Should be able to lock active_experiment as write.");
+        exp_guard.replace(experiment);
 
         Ok(())
     }
@@ -174,6 +179,17 @@
                 "No active experiment to get sender.".to_string(),
             ))
         }
+        let active_experiment = self
+            .active_experiment
+            .read()
+            .expect("Should be able to lock active_experiment as read.");
+        if let Some(w) = active_experiment.as_ref() {
+            w.get_ws_sender()
+        } else {
+            Err(HeatSdkError::ClientError(
+                "No active experiment to get sender.".to_string(),
+            ))
+        }
     }
 
     /// Save checkpoint data to the Heat API.
@@ -183,11 +199,16 @@
         checkpoint: Vec<u8>,
     ) -> Result<(), HeatSdkError> {
         let active_experiment = self
-            .active_experiment
+        let active_experiment = self
+            .active_experiment
+            .read()
+            .expect("Should be able to lock active_experiment as read.");
+        let exp_uuid = active_experiment
             .read()
             .expect("Should be able to lock active_experiment as read.");
         let exp_uuid = active_experiment
             .as_ref()
+            .expect("Experiment should exist.")
             .expect("Experiment should exist.")
             .id()
             .clone();
@@ -215,11 +236,16 @@
     /// Load checkpoint data from the Heat API
     pub(crate) fn load_checkpoint_data(&self, path: &str) -> Result<Vec<u8>, HeatSdkError> {
         let active_experiment = self
-            .active_experiment
+        let active_experiment = self
+            .active_experiment
+            .read()
+            .expect("Should be able to lock active_experiment as read.");
+        let exp_uuid = active_experiment
             .read()
             .expect("Should be able to lock active_experiment as read.");
         let exp_uuid = active_experiment
             .as_ref()
+            .expect("Experiment should exist.")
             .expect("Experiment should exist.")
             .id()
             .clone();
@@ -239,13 +265,20 @@
             .read()
             .expect("Should be able to lock active_experiment as read.");
         if active_experiment.is_none() {
+        let active_experiment = self
+            .active_experiment
+            .read()
+            .expect("Should be able to lock active_experiment as read.");
+        if active_experiment.is_none() {
             return Err(HeatSdkError::ClientError(
                 "No active experiment to upload final model.".to_string(),
             ));
         }
 
         let experiment_id = active_experiment
+        let experiment_id = active_experiment
             .as_ref()
+            .expect("Experiment should exist.")
             .expect("Experiment should exist.")
             .id()
             .clone();
@@ -288,6 +321,11 @@
         &mut self,
         end_status: EndExperimentStatus,
     ) -> Result<(), HeatSdkError> {
+        let mut active_experiment = self
+            .active_experiment
+            .write()
+            .expect("Should be able to lock active_experiment as write.");
+        let mut experiment = active_experiment.take().expect("Experiment should exist.");
         let mut active_experiment = self
             .active_experiment
             .write()
@@ -385,6 +423,19 @@
 
             self.end_experiment_internal(EndExperimentStatus::Success)
                 .expect("Should be able to end the experiment after dropping the last client.");
+        if Arc::strong_count(&self.active_experiment) == 1 {
+            {
+                let active_experiment = self
+                    .active_experiment
+                    .read()
+                    .expect("Should be able to lock active_experiment as read.");
+                if active_experiment.is_none() {
+                    return;
+                }
+            }
+
+            self.end_experiment_internal(EndExperimentStatus::Success)
+                .expect("Should be able to end the experiment after dropping the last client.");
         }
     }
 }